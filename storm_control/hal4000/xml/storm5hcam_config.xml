<?xml version="1.0" encoding="ISO-8859-1"?>
<config>

  <!-- The starting directory. -->
  <directory type="directory">C:/Data/</directory>
  
  <!-- The setup name -->
  <setup_name type="string">Storm 5a</setup_name>

  <!-- The ui type, this is 'classic' or 'detached' -->
  <ui_type type="string">detached</ui_type>

  <!--
      This has two effects:
      
      (1) If this is True any exception will immediately crash HAL, which can
      be useful for debugging. If it is False then some exceptions will be
      handled by the modules.
      
      (2) If it is False we also don't check whether messages are valid.
  -->
  <strict type="boolean">True</strict>
  
  <!--
      Define the modules to use for this setup.
  -->
  <modules>

    <!--
	This is the main window, you must have this.
    -->
    <hal>
      <class_name type="string">HalController</class_name>
      <module_name type="string">storm_control.hal4000.hal4000</module_name>
    </hal>

    <!--
	You also need all of these.
    -->

    <!-- Camera display. -->
    <display>
      <class_name type="string">Display</class_name>
      <module_name type="string">storm_control.hal4000.display.display</module_name>
      <parameters>

	<!-- The default color table. Other options are in hal4000/colorTables/all_tables -->
	<colortable type="string">ramp_sat.ctbl</colortable>
	
      </parameters>
    </display>
    
    <!-- Feeds. -->
    <feeds>
      <class_name type="string">Feeds</class_name>
      <module_name type="string">storm_control.hal4000.feeds.feeds</module_name>
    </feeds>

    <!-- Filming and starting/stopping the camera. -->
    <film>
      <class_name type="string">Film</class_name>
      <module_name type="string">storm_control.hal4000.film.film</module_name>

      <!-- Film parameters specific to this setup go here. -->
      <parameters>
	<extension desc="Movie file name extension" type="string" values=",Red,Green,Blue"></extension>
      </parameters>
    </film>

    <!-- Which objective is being used, etc. -->
    <mosaic>
      <class_name type="string">Mosaic</class_name>
      <module_name type="string">storm_control.hal4000.mosaic.mosaic</module_name>

      <!-- List objectives available on this setup here. -->
      <parameters>
	<flip_horizontal desc="Flip image horizontal (mosaic)" type="boolean">False</flip_horizontal>
	<flip_vertical desc="Flip image vertical (mosaic)" type="boolean">False</flip_vertical>
	<transpose desc="Transpose image (mosaic)" type="boolean">False</transpose>

	<objective desc="Current objective" type="string" values="obj1,obj2,obj3">obj1</objective>
	<obj1 desc="Objective 1" type="custom">60x,0.120,0.0,0.0</obj1>
	<obj2 desc="Objective 2" type="custom">10x,1.60,0.0,0.0</obj2>
	<obj3 desc="Objective 3" type="custom">4x,4.0,0.0,0.0</obj3>	
      </parameters>
    </mosaic>

    <!-- Loading, changing and editting settings/parameters -->
    <settings>
      <class_name type="string">Settings</class_name>
      <module_name type="string">storm_control.hal4000.settings.settings</module_name>
    </settings>

    <!-- Set the time base for films. -->
    <timing>
      <class_name type="string">Timing</class_name>
      <module_name type="string">storm_control.hal4000.timing.timing</module_name>
      <parameters>
	<time_base type="string">camera1</time_base>
      </parameters>
    </timing>
  
    <!--
	Everything else is optional, but you probably want at least one camera.
    -->

    <!-- Camera control. -->
    <!--
	Note that the cameras must have the names "camera1", "camera2", etc..
	
	Cameras are either "master" (they provide their own hardware timing)
	or "slave" they are timed by another camera. Each time the cameras
	are started the slave cameras are started first, then the master cameras.
    -->
    <camera1>
      <class_name type="string">Camera</class_name>
      <module_name type="string">storm_control.hal4000.camera.camera</module_name>
      <camera>
	<master type="boolean">True</master>
	<class_name type="string">HamamatsuCameraControl</class_name>
	<module_name type="string">storm_control.hal4000.camera.hamamatsuCameraControl</module_name>
	<parameters>

	  <!-- Which camera to use -->
	  <camera_id type="int">0</camera_id>

	  <!-- These are the display defaults, not the camera range. -->
	  <default_max type="int">2000</default_max> 
	  <default_min type="int">100</default_min>
	  <flip_horizontal type="boolean">False</flip_horizontal>
	  <flip_vertical type="boolean">False</flip_vertical>
	  <transpose type="boolean">False</transpose>

	  <!-- These can be changed / editted. -->

	  <!-- This is the extension to use (if any) when saving data from this camera. -->
	  <extension type="string"></extension>
	  
	  <!-- Whether or not data from this camera is saved during filming. -->
	  <saved type="boolean">True</saved>

	</parameters>
      </camera>
    </camera1>

    <!-- Crystal Technologies AOTF (Telnet) -->
    <ctech_aotf>
      <module_name type="string">storm_control.sc_hardware.crystalTechnologies.aotfModule</module_name>
      <class_name type="string">AOTF64BitModule</class_name>
      <configuration>
	<use_fsk type="boolean">True</use_fsk>
	<fsk_mode type="int">3</fsk_mode>
	<python32_exe type="string">C:\Python27_32bit\python.exe</python32_exe>

	<ch650>
	  <maximum type="int">9000</maximum>
	  <channel type="int">0</channel>
	  <off_frequency type="float">20.0</off_frequency>
	  <on_frequency type="float">90.9</on_frequency>
	</ch650>

	<ch560>
	  <maximum type="int">8000</maximum>
	  <channel type="int">1</channel>
	  <off_frequency type="float">20.0</off_frequency>
	  <on_frequency type="float">108.9</on_frequency>
	</ch560>

	<ch488>
	  <maximum type="int">16000</maximum>
	  <channel type="int">3</channel>
	  <off_frequency type="float">20.0</off_frequency>
	  <on_frequency type="float">130.7</on_frequency>
	</ch488>

      </configuration>
    </ctech_aotf>

    <!-- DAQ control -->
    <daq>
      <module_name type="string">storm_control.sc_hardware.nationalInstruments.nidaqModule</module_name>
      <class_name type="string">NidaqModule</class_name>

      <configuration>

	<!-- This is the default timing source to use while filming. "Oversampled"
	     films will use the counter for timing. The counter is driven by the
	     camera fire pin. Other films will just use the camera fire pin directly.
		 rising_edge specifies whether the counter is incremented upon the 
		 rising (True) or falling (False) edge of the camera signal
	-->
	<timing>
	  <camera_fire_pin type="string">/Dev3/PFI0</camera_fire_pin>
	  <counter type="string">/Dev3/ctr0</counter>
	  <counter_out type="string">/Dev3/PFI12</counter_out>
	  <rising_edge type="boolean">False</rising_edge>
	</timing>

	<!-- These are the things that we provide DAQ functionality for.
	     Other modules will request them with a 'get functionality'
	     message and "name" = "daq.xxx.yyy". -->

	<galvo>
	  <wv_task>
	    <clock>/Dev2/ctr0out</clock>
	    <lines>/Dev2/ao0,/Dev2/ao1</lines>
	  </wv_task>
	</galvo>

	<ilm750>
	  <do_task>
	    <source type="string">/Dev3/port0/line1</source>
	  </do_task>
	</ilm750>

	<ilm650>
	  <do_task>
	    <source type="string">/Dev3/port0/line0</source>
	  </do_task>
	</ilm650>

	<ilm560>
	  <do_task>
	    <source type="string">/Dev3/port0/line3</source>
	  </do_task>
	</ilm560>

	<ilm488>
	  <do_task>
	    <source type="string">/Dev3/port0/line4</source>
	  </do_task>
	</ilm488>

	<ilm405>
	  <do_task>
	    <source type="string">/Dev3/port0/line5</source>
	  </do_task>
	</ilm405>

        <ir_laser>
          <ct_task>
            <source type="string">/Dev3/ctr2</source>
            <frequency type="float">10000</frequency>
          </ct_task>
        </ir_laser>

	<ilmWhite>
	  <do_task>
	    <source type="string">/Dev3/port0/line2</source>
	  </do_task>
	</ilmWhite>

	<mcl>
	  <ao_task>
	    <source type="string">/Dev3/ao0</source>
	  </ao_task>
	</mcl>
      </configuration>
    </daq>

    <!-- Focus lock control GUI. -->
    <focuslock>
      <class_name type="string">FocusLock</class_name>
      <module_name type="string">storm_control.hal4000.focusLock.focusLock</module_name>
      <configuration>
	<ir_laser type="string">ldc_irlaser</ir_laser>
	<ir_power type="int">10</ir_power>
	<lock_modes type="string">NoLockMode,AutoLockMode,AlwaysOnLockMode,OptimalLockMode,CalibrationLockMode,HardwareZScanLockMode</lock_modes>
	<qpd type="string">uc480_camera</qpd>
	<z_stage type="string">mcl_zstage</z_stage>
	<parameters>
	  <find_sum>
	    <step_size type="float">1.0</step_size>
	  </find_sum>
	  <locked>
	    <buffer_length type="int">5</buffer_length>
	    <offset_threshold type="float">500.0</offset_threshold>
<<<<<<< HEAD
	    <gain type="float">0.8</gain>
=======
>>>>>>> cf53b1d7
	  </locked>
	  <scan>
            <scan_step type="float">1.0</scan_step>
	    <offset_threshold type="float">10000.0</offset_threshold>
          </scan>
	  <jump_size type="float">0.1</jump_size>
	</parameters>
      </configuration>
    </focuslock>


    <!-- Galvo control GUI. -->
    <galvo>
      <class_name type="string">Galvo</class_name>
      <module_name type="string">storm_control.hal4000.miscControl.galvoControl</module_name>
      <configuration>
	<x_amp type="float">1.0</x_amp>
	<x_freq type="int">700</x_freq>
	<x_offset type="float">0.0</x_offset>
	<y_amp type="float">1.0</y_amp>
	<y_freq type="int">100</y_freq>
	<y_offset type="float">0.0</y_offset>
	<scan_fn type="string">daq.galvo.wv_task</scan_fn>
	<sampling_rate type="float">2500.0</sampling_rate>
      </configuration>
    </galvo>

    <!-- Illumination (lasers, shutters, etc) control GUI. -->
    <illumination>
      <class_name type="string">Illumination</class_name>
      <module_name type="string">storm_control.hal4000.illumination.illumination</module_name>
      <configuration>

	<!-- Note: The name of the channel is the gui_name.
	     XML tags cannot start with numbers. -->
	<ch1>
	  <gui_name type="string">750</gui_name>
	  <color type="string">161,0,0</color>
	  <digital_modulation>
	    <hw_fn_name type="string">daq.ilm750.do_task</hw_fn_name>
	  </digital_modulation>
	</ch1>
	<ch2>
	  <gui_name type="string">650</gui_name>
	  <color type="string">255,0,0</color>
	  <amplitude_modulation>
	    <hw_fn_name>ctech_aotf.ch650</hw_fn_name>
	  </amplitude_modulation>
	  <digital_modulation>
	    <hw_fn_name type="string">daq.ilm650.do_task</hw_fn_name>
	  </digital_modulation>
	</ch2>
	<ch3>
	  <gui_name type="string">560</gui_name>
	  <color type="string">195,255,0</color>
	  <amplitude_modulation>
	    <hw_fn_name>ctech_aotf.ch560</hw_fn_name>
	  </amplitude_modulation>
	  <digital_modulation>
	    <hw_fn_name type="string">daq.ilm560.do_task</hw_fn_name>
	  </digital_modulation>
	</ch3>
	<ch4>
	  <gui_name type="string">488</gui_name>
	  <color type="string">0,247,255</color>
	  <amplitude_modulation>
	    <hw_fn_name>ctech_aotf.ch488</hw_fn_name>
	  </amplitude_modulation>
	  <digital_modulation>
	    <hw_fn_name type="string">daq.ilm488.do_task</hw_fn_name>
	  </digital_modulation>
	</ch4>
	<ch5>
	  <gui_name type="string">405</gui_name>
	  <color type="string">130,0,200</color>

	  <!--
	  <amplitude_modulation>
	    <hw_fn_name>obis405</hw_fn_name>
	  </amplitude_modulation>
          -->

	  <digital_modulation>
	    <hw_fn_name type="string">daq.ilm405.do_task</hw_fn_name>
	  </digital_modulation>
	</ch5>
	<ch6>
	  <gui_name type="string">white</gui_name>
	  <color type="string">255,255,255</color>
	  
	  <digital_modulation>
	    <hw_fn_name type="string">daq.ilmWhite.do_task</hw_fn_name>
	  </digital_modulation>
        </ch6>
      </configuration>
    </illumination>

    <!-- Thorlabs LDC control -->
    <ldc_irlaser>
      <module_name type="string">storm_control.sc_hardware.thorlabs.LDCModule</module_name>
      <class_name type="string">LDCIRLaserModule</class_name>

      <configuration>
	<ct_fn_name type="string">daq.ir_laser.ct_task</ct_fn_name>
      </configuration>
    </ldc_irlaser>

    <!-- Ludl stage -->
    <ludl_stage>
      <module_name type="string">storm_control.sc_hardware.ludl.ludlModule</module_name>
      <class_name type="string">LudlStageRS232</class_name>
      
      <configuration>	
	<com_port type="string">COM17</com_port>
      </configuration>
    </ludl_stage>
    
    <!-- Mad City Labs Z piezo -->
    <mcl_zstage>
      <module_name type="string">storm_control.sc_hardware.ludl.ludlVoltageZModule</module_name>
      <class_name type="string">LudlVoltageZ</class_name>

      <configuration>
	<parameters>
	  <center type="float">200.0</center>
	  <has_center_bar type="boolean">True</has_center_bar>
	  <maximum type="float">350.0</maximum>
	  <minimum type="float">0.0</minimum>
	  <warning_high type="float">330.0</warning_high>
	  <warning_low type="float">20.0</warning_low>
	</parameters>
	<ao_fn_name type="string">daq.mcl.ao_task</ao_fn_name>
	<microns_to_volts type="float">0.029</microns_to_volts>
      </configuration>
    </mcl_zstage>

    <!-- Coherent OBIS 405 laser control. -->
    <!--
    <obis405>
      <module_name type="string">storm_control.sc_hardware.coherent.coherentModule</module_name>
      <class_name type="string">CoherentObis</class_name>

      <configuration>
	<port type="string">COM26</port>
	<used_during_filming type="boolean">False</used_during_filming>
      </configuration>
    </obis405>
    -->
    <!-- Stage control GUI -->
    <stage>
      <class_name type="string">Stage</class_name>
      <module_name type="string">storm_control.hal4000.stage.stage</module_name>
      <configuration>
	<stage_functionality type="string">ludl_stage</stage_functionality>
      </configuration>
    </stage>

    <!-- Thorlabs UC480 camera for the focus lock -->
    <uc480_camera>
      <class_name type="string">UC480Camera</class_name>
      <module_name type="string">storm_control.sc_hardware.thorlabs.uc480CameraModule</module_name>
      <configuration>
	<parameters>
	  <offset_has_center_bar type="boolean">True</offset_has_center_bar>
	  <offset_maximum type="float">1.0</offset_maximum>
	  <offset_minimum type="float">-1.0</offset_minimum>
	  <offset_warning_high type="float">0.8</offset_warning_high>
	  <offset_warning_low type="float">-0.8</offset_warning_low>	  
	  <sum_maximum type="float">100000.0</sum_maximum>
	  <sum_minimum type="float">50.0</sum_minimum>
	  <sum_warning_low type="float">10000.0</sum_warning_low>
	</parameters>
	<background type="int">100000</background>
	<camera_id type="int">1</camera_id>
	<ini_file type="string">uc480_settings.ini</ini_file>
	<offset_file type="string">C:\software\storm-control\storm_control\hal4000/cam_offsets_storm5.txt</offset_file>
	<sigma type="float">7</sigma>
	<uc480_dll type="string">c:/windows/system32/uc480_64.dll</uc480_dll>
	<x_width type="int">700</x_width>
	<y_width type="int">100</y_width>
	<units_to_microns type="float">0.007</units_to_microns>
      </configuration>
    </uc480_camera>

    <!-- TCP control -->
    <tcp_control>
      <module_name type="string">storm_control.hal4000.tcpControl.tcpControl</module_name>
      <class_name type="string">TCPControl</class_name>	    
      <configuration>
	<parallel_mode type="boolean">True</parallel_mode>
	<tcp_port type="int">9000</tcp_port>
      </configuration>
    </tcp_control>
   

  </modules>  
</config><|MERGE_RESOLUTION|>--- conflicted
+++ resolved
@@ -275,10 +275,8 @@
 	  <locked>
 	    <buffer_length type="int">5</buffer_length>
 	    <offset_threshold type="float">500.0</offset_threshold>
-<<<<<<< HEAD
-	    <gain type="float">0.8</gain>
-=======
->>>>>>> cf53b1d7
+	    <lock_gain type="float">0.8</lock_gain>
+	    <lock_gain_max type="float">0.8</lock_gain_max>
 	  </locked>
 	  <scan>
             <scan_step type="float">1.0</scan_step>
