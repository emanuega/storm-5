--- conflicted
+++ resolved
@@ -376,13 +376,9 @@
                                                            duty_cycle = 0.5)
                     self.ct_task.setCounter(number_samples = self.oversampling)
 
-<<<<<<< HEAD
-					rising_edge = self.timing.get("rising_edge", True)
-=======
                     rising_edge = True
                     if self.timing.has("rising_edge"):
                         rising_edge = self.timing.get("rising_edge")
->>>>>>> de9f9676
 
                     self.ct_task.setTrigger(
                             trigger_source = self.timing.get("camera_fire_pin"),
